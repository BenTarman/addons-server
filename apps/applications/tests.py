--- conflicted
+++ resolved
@@ -59,19 +59,6 @@
     fixtures = ['base/appversion']
 
     def test_dump_apps(self):
-<<<<<<< HEAD
-        call_command('dump_apps')
-        with open(dump_apps.Command.JSON_PATH, 'r') as f:
-            apps = json.load(f)
-        for idx, app in amo.APP_IDS.iteritems():
-            data = apps[str(app.id)]
-            versions = sorted([a.version for a in
-                               AppVersion.objects.filter(application=app.id)])
-            eq_("%s: %r" % (app.short, sorted(data['versions'])),
-                "%s: %r" % (app.short, versions))
-            eq_(data['name'], app.short)
-            eq_(data['guid'], app.guid)
-=======
         tmpdir = tempfile.mkdtemp()
         with self.settings(MEDIA_ROOT=tmpdir):  # Don't overwrite apps.json.
             from applications.management.commands import dump_apps
@@ -87,7 +74,6 @@
                     "%s: %r" % (app.short, versions))
                 eq_(data['name'], app.short)
                 eq_(data['guid'], app.guid)
->>>>>>> 9d421fcc
 
     def test_addnewversion(self):
         new_version = '123.456'
