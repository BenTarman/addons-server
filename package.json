{
  "name": "addons-server",
  "version": "0.0.17",
  "private": true,
  "engines": {
    "node": ">= 4",
    "npm": ">= 1.1.x"
  },
  "dependencies": {
    "addons-linter": "0.15.15",
<<<<<<< HEAD
    "clean-css": "4.0.8",
    "clean-css-cli": "4.0.7",
=======
    "clean-css": "4.0.7",
    "clean-css-cli": "4.0.8",
>>>>>>> fbcfaa5d
    "less": "2.7.2",
    "stylus": "0.54.5",
    "uglify-js": "2.7.5"
  }
}<|MERGE_RESOLUTION|>--- conflicted
+++ resolved
@@ -8,13 +8,8 @@
   },
   "dependencies": {
     "addons-linter": "0.15.15",
-<<<<<<< HEAD
     "clean-css": "4.0.8",
-    "clean-css-cli": "4.0.7",
-=======
-    "clean-css": "4.0.7",
     "clean-css-cli": "4.0.8",
->>>>>>> fbcfaa5d
     "less": "2.7.2",
     "stylus": "0.54.5",
     "uglify-js": "2.7.5"
